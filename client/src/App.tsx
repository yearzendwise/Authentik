--- conflicted
+++ resolved
@@ -9,29 +9,7 @@
 import { useReduxAuth } from "@/hooks/useReduxAuth";
 import { AppLayout } from "@/components/AppLayout";
 import { ThemeProvider } from "@/contexts/ThemeContext";
-<<<<<<< HEAD
-import AuthPage from "@/pages/auth";
-import Dashboard from "@/pages/dashboard";
-import ProfilePage from "@/pages/profile";
-import SessionsPage from "@/pages/sessions";
-import UsersPage from "@/pages/users";
-import TableExamplePage from "@/pages/table-example";
-import CompanyPage from "@/pages/company";
-import ShopsPage from "@/pages/shops";
-import NewShopPage from "@/pages/shops/new";
-import ShopDetailsPage from "@/pages/shops/$id";
-import EditShopPage from "@/pages/shops/$id.edit";
-import FormsPage from "@/pages/forms";
-import FormsAddPage from "@/pages/forms/add";
-import Subscribe from "@/pages/subscribe";
-import VerifyEmailPage from "@/pages/verify-email";
-import PendingVerificationPage from "@/pages/pending-verification";
-import NotFound from "@/pages/not-found";
-import { CampaignsPage } from "@/pages/campaigns";
-import EmailContactsPage from "@/pages/email-contacts";
-=======
 import { lazy, Suspense } from "react";
->>>>>>> 5907751a
 
 // Lazy load components for code splitting
 const AuthPage = lazy(() => import("@/pages/auth"));
@@ -142,66 +120,6 @@
   console.log("🚀 [Router] Rendering routes for authenticated:", isAuthenticated, "emailVerified:", isEmailVerified);
 
   return (
-<<<<<<< HEAD
-    <Switch>
-      {isAuthenticated && isEmailVerified === true ? (
-        <AppLayout>
-          <Switch>
-            <Route path="/" component={Dashboard} />{" "}
-            {/* Dashboard will handle subscription redirects */}
-            <Route path="/dashboard" component={Dashboard} />
-            <Route path="/company" component={CompanyPage} />
-            <Route path="/campaigns" component={CampaignsPage} />
-            <Route path="/email-contacts" component={EmailContactsPage} />
-            <Route path="/shops" component={ShopsPage} />
-            <Route path="/shops/new" component={NewShopPage} />
-            <Route path="/shops/:id" component={ShopDetailsPage} />
-            <Route path="/shops/:id/edit" component={EditShopPage} />
-            <Route path="/forms" component={FormsPage} />
-            <Route path="/forms/add" component={FormsAddPage} />
-            <Route path="/profile" component={ProfilePage} />
-            <Route path="/sessions" component={SessionsPage} />
-            <Route path="/users" component={UsersPage} />
-            <Route path="/table-example" component={TableExamplePage} />
-            <Route path="/subscribe" component={Subscribe} />
-            <Route path="/auth" component={Dashboard} />{" "}
-            {/* Redirect logged-in users to dashboard */}
-            <Route path="/pending-verification" component={Dashboard} />{" "}
-            {/* Redirect verified users to dashboard */}
-          </Switch>
-        </AppLayout>
-      ) : isAuthenticated && isEmailVerified === false ? (
-        <>
-          <Route path="/" component={PendingVerificationPage} />
-          <Route
-            path="/pending-verification"
-            component={PendingVerificationPage}
-          />
-          <Route path="/verify-email" component={VerifyEmailPage} />
-          <Route path="/auth" component={PendingVerificationPage} />{" "}
-          {/* Redirect unverified users to pending */}
-          {/* Redirect protected routes to pending verification */}
-          <Route path="/dashboard" component={PendingVerificationPage} />
-          <Route path="/profile" component={PendingVerificationPage} />
-          <Route path="/sessions" component={PendingVerificationPage} />
-          <Route path="/users" component={PendingVerificationPage} />
-        </>
-      ) : (
-        <>
-          <Route path="/" component={AuthPage} />
-          <Route path="/auth" component={AuthPage} />
-          <Route path="/subscribe" component={Subscribe} />
-          <Route path="/verify-email" component={VerifyEmailPage} />
-          {/* Redirect any other route to auth for unauthenticated users */}
-          <Route path="/dashboard" component={AuthPage} />
-          <Route path="/profile" component={AuthPage} />
-          <Route path="/sessions" component={AuthPage} />
-          <Route path="/pending-verification" component={AuthPage} />
-        </>
-      )}
-      <Route component={NotFound} />
-    </Switch>
-=======
     <ProtectedRoute>
       <Switch>
         {/* Routes that should be wrapped in AppLayout */}
@@ -243,7 +161,6 @@
         )}
       </Switch>
     </ProtectedRoute>
->>>>>>> 5907751a
   );
 }
 
