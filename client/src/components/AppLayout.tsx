--- conflicted
+++ resolved
@@ -194,23 +194,6 @@
           isCollapsed ? "w-16" : "w-64",
         )}
       >
-<<<<<<< HEAD
-        {/* Logo */}
-        <div className={cn(
-          "flex items-center mt-4 mb-6 px-4",
-          isCollapsed && "justify-center px-2"
-        )}>
-          <div className="flex items-center justify-center w-12 h-12 bg-black text-white rounded-full">
-            <span className="text-lg font-bold">Z</span>
-          </div>
-          {!isCollapsed && (
-            <div className="ml-3">
-              <h1 className="text-xl font-semibold text-gray-900 dark:text-white">
-                SaaS Auth
-              </h1>
-            </div>
-          )}
-=======
         {/* Header */}
         <div className="p-4 border-b border-gray-200 dark:border-gray-800">
           <h1 className={cn(
@@ -219,7 +202,6 @@
           )}>
             {isCollapsed ? "SA" : "SaaS Auth"}
           </h1>
->>>>>>> 5907751a
         </div>
 
         {/* Navigation */}
@@ -266,13 +248,8 @@
 
             return (
               <div key={`nav-${item.name}`}>
-<<<<<<< HEAD
-                {showSeparator && !isCollapsed && (
-                  <div className="my-2 mx-2 border-t border-gray-200 dark:border-gray-700" />
-=======
                 {showSeparator && (
                   <div className="my-2 mx-2 border-t border-gray-200 dark:border-gray-800" />
->>>>>>> 5907751a
                 )}
                 {buttonElement}
               </div>
@@ -281,14 +258,7 @@
         </nav>
 
         {/* User Profile Menu */}
-<<<<<<< HEAD
-        <div className={cn(
-          "border-t border-gray-200 dark:border-gray-700",
-          isCollapsed ? "p-2" : "p-4"
-        )}>
-=======
         <div className="p-4 border-t border-gray-200 dark:border-gray-800">
->>>>>>> 5907751a
           <DropdownMenu>
             <DropdownMenuTrigger asChild>
               <Button
@@ -320,27 +290,6 @@
                 )}
               </Button>
             </DropdownMenuTrigger>
-<<<<<<< HEAD
-            <DropdownMenuContent align="end" className="w-56" side="right">
-              <div className="px-2 py-1.5 text-sm font-medium">
-                {user?.firstName} {user?.lastName}
-              </div>
-              <div className="px-2 py-1.5 text-xs text-gray-500 dark:text-gray-400">
-                {user?.email}
-              </div>
-              <DropdownMenuSeparator />
-              <DropdownMenuItem asChild>
-                <Link href="/profile" className="cursor-pointer">
-                  <User className="mr-2 h-4 w-4" />
-                  Profile
-                </Link>
-              </DropdownMenuItem>
-              <DropdownMenuItem asChild>
-                <Link href="/sessions" className="cursor-pointer">
-                  <Activity className="mr-2 h-4 w-4" />
-                  Sessions
-                </Link>
-=======
             <DropdownMenuContent align="end" className="w-56">
               <DropdownMenuItem onClick={() => setLocation('/profile')} className="cursor-pointer">
                 <User className="mr-2 h-5 w-5" />
@@ -349,7 +298,6 @@
               <DropdownMenuItem onClick={() => setLocation('/sessions')} className="cursor-pointer">
                 <Activity className="mr-2 h-5 w-5" />
                 Sessions
->>>>>>> 5907751a
               </DropdownMenuItem>
               <DropdownMenuSeparator />
               <div
