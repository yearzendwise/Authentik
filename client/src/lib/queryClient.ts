--- conflicted
+++ resolved
@@ -68,11 +68,7 @@
     } catch (error: any) {
       if (
         unauthorizedBehavior === "returnNull" &&
-<<<<<<< HEAD
-        (error.message?.includes("401") || error.message?.includes("403"))
-=======
         (error.message?.includes("401") || error.message?.includes("Authentication failed"))
->>>>>>> 5907751a
       ) {
         return null;
       }
