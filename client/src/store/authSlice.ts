--- conflicted
+++ resolved
@@ -202,15 +202,8 @@
       state.accessToken = null;
       state.isAuthenticated = false;
       state.error = null;
-<<<<<<< HEAD
-      // Also clear tokens from authManager
-      setUpdatingFromRedux(true);
-      authManager.clearTokens();
-      setUpdatingFromRedux(false);
-=======
       // Note: authManager.clearTokens() is called externally to avoid circular dependency
       // with the auth state sync listener
->>>>>>> 5907751a
     },
     setError: (state, action: PayloadAction<string>) => {
       state.error = action.payload;
@@ -304,15 +297,8 @@
         state.isLoading = false;
         state.error = null;
         
-<<<<<<< HEAD
-        // Also clear token from authManager
-        setUpdatingFromRedux(true);
-        authManager.clearTokens();
-        setUpdatingFromRedux(false);
-=======
         // Note: authManager.clearTokens() is called by the logout thunk action creator
         // to avoid circular dependency with the auth state sync listener
->>>>>>> 5907751a
       })
 
       // Update profile
